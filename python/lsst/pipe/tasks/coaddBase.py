#!/usr/bin/env python
#
# LSST Data Management System
# Copyright 2008, 2009, 2010, 2011, 2012 LSST Corporation.
#
# This product includes software developed by the
# LSST Project (http://www.lsst.org/).
#
# This program is free software: you can redistribute it and/or modify
# it under the terms of the GNU General Public License as published by
# the Free Software Foundation, either version 3 of the License, or
# (at your option) any later version.
#
# This program is distributed in the hope that it will be useful,
# but WITHOUT ANY WARRANTY; without even the implied warranty of
# MERCHANTABILITY or FITNESS FOR A PARTICULAR PURPOSE.    See the
# GNU General Public License for more details.
#
# You should have received a copy of the LSST License Statement and
# the GNU General Public License along with this program.  If not,
# see <http://www.lsstcorp.org/LegalNotices/>.
#
import math
import argparse

import lsst.pex.exceptions as pexExceptions
import lsst.pex.config as pexConfig
import lsst.afw.detection as afwDetection
import lsst.afw.geom as afwGeom
import lsst.afw.image as afwImage
import lsst.pipe.base as pipeBase
import lsst.meas.algorithms as measAlg

from lsst.afw.fits.fitsLib import FitsError
from .selectImages import WcsSelectImagesTask, SelectStruct
from .coaddInputRecorder import CoaddInputRecorderTask

try:
    from lsst.meas.mosaic import applyMosaicResults
except ImportError:
    applyMosaicResults = None

__all__ = ["CoaddBaseTask", "getSkyInfo"]

FwhmPerSigma = 2 * math.sqrt(2 * math.log(2))

class DoubleGaussianPsfConfig(pexConfig.Config):
    """Configuration for DoubleGaussian model Psf"""
    fwhm = pexConfig.Field(dtype=float, doc="FWHM of core (arcseconds)",
                           default=1.0, check=lambda x: x is None or x > 0.0)
    sizeFactor = pexConfig.Field(dtype=float, doc="Multiplier of fwhm for kernel size", default=3.0,
                                 check=lambda x: x > 0.0)
    wingFwhmFactor = pexConfig.Field(dtype=float, doc="Multiplier of fwhm for wing fwhm", default=2.5,
                                     check=lambda x: x > 0)
    wingAmplitude = pexConfig.Field(dtype=float, doc="Relative amplitude of wing", default=0.1,
                                    check=lambda x: x >= 0)

    def apply(self, wcs):
        """Construct a model PSF

        The model PSF is a double Gaussian with core self.fwhm
        and wings of self.wingAmplitude relative to the core
        and width self.wingFwhmFactor relative to self.fwhm.

        @param wcs: Wcs of the image (for pixel scale)
        @return model PSF or None
        """
        fwhmPixels = self.fwhm / wcs.pixelScale().asArcseconds()
        kernelDim = int(self.sizeFactor * fwhmPixels + 0.5)
        self.log.logdebug("Create double Gaussian PSF model with core fwhm %0.1f pixels and size %dx%d" %
                          (fwhmPixels, kernelDim, kernelDim))
        coreSigma = fwhmPixels / FwhmPerSigma
        return measAlg.DoubleGaussianPsf(kernelDim, kernelDim, coreSigma,
                                         coreSigma * self.wingFwhmFactor, self.wingAmplitude)

class CoaddBaseConfig(pexConfig.Config):
    """Config for CoaddBaseTask
    """
    coaddName = pexConfig.Field(
        doc = "Coadd name: typically one of deep or goodSeeing.",
        dtype = str,
        default = "deep",
    )
    select = pexConfig.ConfigurableField(
        doc = "Image selection subtask.",
        target = WcsSelectImagesTask,
    )
    badMaskPlanes = pexConfig.ListField(
        dtype = str,
        doc = "Mask planes that, if set, the associated pixel should not be included in the coaddTempExp.",
        default = ("EDGE",),
    )
    inputRecorder = pexConfig.ConfigurableField(
        doc = "Subtask that helps fill CoaddInputs catalogs added to the final Exposure",
        target = CoaddInputRecorderTask
    )
    doPsfMatch = pexConfig.Field(dtype=bool, doc="Match to modelPsf?", default=False)
    modelPsf = pexConfig.ConfigField(dtype=DoubleGaussianPsfConfig, doc="Model Psf specification")
    doApplyUberCal = pexConfig.Field(
        dtype = bool,
        doc = "Apply meas_mosaic ubercal results to input calexps?",
        default = True
    )

class CoaddTaskRunner(pipeBase.TaskRunner):
    @staticmethod
    def getTargetList(parsedCmd, **kwargs):
        return pipeBase.TaskRunner.getTargetList(parsedCmd, selectDataList=parsedCmd.selectId.dataList,
                                                 **kwargs)

class CoaddBaseTask(pipeBase.CmdLineTask):
    """Base class for coaddition.
    
    Subclasses must specify _DefaultName
    """
    ConfigClass = CoaddBaseConfig
    RunnerClass = CoaddTaskRunner
    
    def __init__(self, *args, **kwargs):
        pipeBase.Task.__init__(self, *args, **kwargs)
        self.makeSubtask("select")
        self.makeSubtask("inputRecorder")

    def selectExposures(self, patchRef, skyInfo=None, selectDataList=[]):
        """Select exposures to coadd
        
        @param patchRef: data reference for sky map patch. Must include keys "tract", "patch",
            plus the camera-specific filter key (e.g. "filter" or "band")
        @param[in] skyInfo: geometry for the patch; output from getSkyInfo
        @return a list of science exposures to coadd, as butler data references
        """
        if skyInfo is None:
            skyInfo = self.getSkyInfo(patchRef)
        cornerPosList = afwGeom.Box2D(skyInfo.bbox).getCorners()
        coordList = [skyInfo.wcs.pixelToSky(pos) for pos in cornerPosList]
        return self.select.runDataRef(patchRef, coordList, selectDataList=selectDataList).dataRefList
    
    def getSkyInfo(self, patchRef):
        """Return SkyMap, tract and patch

        @param patchRef: data reference for sky map. Must include keys "tract" and "patch"
        
        @return pipe_base Struct containing:
        - skyMap: sky map
        - tractInfo: information for chosen tract of sky map
        - patchInfo: information about chosen patch of tract
        - wcs: WCS of tract
        - bbox: outer bbox of patch, as an afwGeom Box2I
        """
        return getSkyInfo(coaddName=self.config.coaddName, patchRef=patchRef)

    def getCalExp(self, dataRef, bgSubtracted):
        """Return one "calexp" calibrated exposure

        @param dataRef: a sensor-level data reference
        @param bgSubtracted: return calexp with background subtracted? If False
            get the calexp's background background model and add it to the calexp.
        @return calibrated exposure

        If config.doApplyUberCal, meas_mosaic calibrations will be applied to
        the returned exposure using applyMosaicResults.
        """
        exposure = dataRef.get("calexp", immediate=True)            
        if not bgSubtracted:
            background = dataRef.get("calexpBackground", immediate=True)
            mi = exposure.getMaskedImage()
            mi += background.getImage()
            del mi
<<<<<<< HEAD
        if getPsf:
            psf = dataRef.get("psf", immediate=True)
            exposure.setPsf(psf)
        # FIXME: We should use 'ubercalexp' dataset from the butler to apply meas_mosaic results
        # (this would help abstract away where the ubercal comes from).
        # but that doesn't handle the background correctly when we need to add it back in.
        # So we have to do it manually here, until we can get background models saved in Exposure.
=======
>>>>>>> 398a0f03
        if not self.config.doApplyUberCal:
            return exposure
        if applyMosaicResults is None:
            raise RuntimeError(
                ("Cannot use improved calibrations for %s because meas_mosaic could not be imported; "
                 "either run meas_mosaic or set doApplyUberCal = False")
                % dataRef.dataId
                )
        else:
            try:
                applyMosaicResults(dataRef, calexp=exposure)
            except Exception as err:
                raise RuntimeError(
                    ("Cannot use improved calibrations for %s (%s); "
                     "either run meas_mosaic or set doApplyUberCal = False")
                    % (dataRef.dataId, err)
                    )
        return exposure

    def getCoaddDatasetName(self):
        return self.config.coaddName + "Coadd"

    def getTempExpDatasetName(self):
        return self.config.coaddName + "Coadd_tempExp"

    @classmethod
    def _makeArgumentParser(cls):
        """Create an argument parser
        """
        parser = pipeBase.ArgumentParser(name=cls._DefaultName)
        parser.add_id_argument("--id", "deepCoadd", help="data ID, e.g. --id tract=12345 patch=1,2",
                               ContainerClass=CoaddDataIdContainer)
        parser.add_id_argument("--selectId", "raw", help="data ID, e.g. --selectId visit=6789 ccd=0..9",
                               ContainerClass=SelectDataIdContainer)
        return parser

    def _getConfigName(self):
        """Return the name of the config dataset
        """
        return "%s_%s_config" % (self.config.coaddName, self._DefaultName)
    
    def _getMetadataName(self):
        """Return the name of the metadata dataset
        """
        return "%s_%s_metadata" % (self.config.coaddName, self._DefaultName)

    def getBadPixelMask(self):
        """Convenience method to provide the bitmask from the mask plane names"""
        return afwImage.MaskU.getPlaneBitMask(self.config.badMaskPlanes)

    def writeCoaddOutput(self, dataRef, obj, suffix=None):
        """Write a coadd product through the butler

        @param dataRef: data reference for coadd
        @param obj: coadd product to write
        @param suffix: suffix to apply to coadd dataset name
        """
        objName = self.getCoaddDatasetName()
        if suffix is not None:
            objName += "_" + suffix
        self.log.info("Persisting %s" % objName)
        dataRef.put(obj, objName)

class CoaddDataIdContainer(pipeBase.DataIdContainer):
    """A version of lsst.pipe.base.DataIdContainer specialized for coaddition.
    
    Required because butler.subset does not support patch and tract
    """
    def getSkymap(self, namespace, datasetType):
        """Only retrieve skymap if required"""
        if not hasattr(self, "_skymap"):
            self._skymap = namespace.butler.get(datasetType + "_skyMap")
        return self._skymap

    def makeDataRefList(self, namespace):
        """Make self.refList from self.idList
        """
        datasetType = namespace.config.coaddName + "Coadd"
        validKeys = namespace.butler.getKeys(datasetType=datasetType, level=self.level)

        for dataId in self.idList:
            for key in validKeys:
                if key in ("tract", "patch"):
                    # Will deal with these explicitly
                    continue
                if key not in dataId:
                    raise argparse.ArgumentError(None, "--id must include " + key)

            # tract and patch are required; iterate over them if not provided
            if not "tract" in dataId:
                if "patch" in dataId:
                    raise RuntimeError("'patch' cannot be specified without 'tract'")
                addList = [dict(tract=tract.getId(), patch="%d,%d" % patch.getIndex(), **dataId)
                           for tract in self.getSkymap(namespace, datasetType) for patch in tract]
            elif not "patch" in dataId:
                tract = self.getSkymap(namespace, datasetType)[dataId["tract"]]
                addList = [dict(patch="%d,%d" % patch.getIndex(), **dataId) for patch in tract]
            else:
                addList = [dataId]

            self.refList += [namespace.butler.dataRef(datasetType=datasetType, dataId=addId)
                             for addId in addList]


class ExistingCoaddDataIdContainer(CoaddDataIdContainer):
    """A version of CoaddDataIdContainer that only produces references that exist"""
    def makeDataRefList(self, namespace):
        super(ExistingCoaddDataIdContainer, self).makeDataRefList(namespace)
        self.refList = [ref for ref in self.refList if ref.datasetExists()]


class SelectDataIdContainer(pipeBase.DataIdContainer):
    """A dataId container for inputs to be selected.

    We will read the header (including the size and Wcs) for all specified
    inputs and pass those along, ultimately for the SelectImagesTask.
    This is most useful when used with multiprocessing, as input headers are
    only read once.
    """
    def makeDataRefList(self, namespace):
        """Add a dataList containing useful information for selecting images"""
        super(SelectDataIdContainer, self).makeDataRefList(namespace)
        self.dataList = []
        for ref in self.refList:
            try:
                md = ref.get("calexp_md", immediate=True)
                wcs = afwImage.makeWcs(md)
                data = SelectStruct(dataRef=ref, wcs=wcs, dims=(md.get("NAXIS1"), md.get("NAXIS2")))
            except pexExceptions.LsstCppException, e:
                if not isinstance(e.message, FitsError): # Unable to open file
                    raise
                namespace.log.warn("Unable to construct Wcs from %s" % (ref.dataId))
                continue
            self.dataList.append(data)

def getSkyInfo(coaddName, patchRef):
    """Return SkyMap, tract and patch

    @param coaddName: coadd name; typically one of deep or goodSeeing
    @param patchRef: data reference for sky map. Must include keys "tract" and "patch"
    
    @return pipe_base Struct containing:
    - skyMap: sky map
    - tractInfo: information for chosen tract of sky map
    - patchInfo: information about chosen patch of tract
    - wcs: WCS of tract
    - bbox: outer bbox of patch, as an afwGeom Box2I
    """
    skyMap = patchRef.get(coaddName + "Coadd_skyMap")
    tractId = patchRef.dataId["tract"]
    tractInfo = skyMap[tractId]

    # patch format is "xIndex,yIndex"
    patchIndex = tuple(int(i) for i in patchRef.dataId["patch"].split(","))
    patchInfo = tractInfo.getPatchInfo(patchIndex)
    
    return pipeBase.Struct(
        skyMap = skyMap,
        tractInfo = tractInfo,
        patchInfo = patchInfo,
        wcs = tractInfo.getWcs(),
        bbox = patchInfo.getOuterBBox(),
    )<|MERGE_RESOLUTION|>--- conflicted
+++ resolved
@@ -166,16 +166,6 @@
             mi = exposure.getMaskedImage()
             mi += background.getImage()
             del mi
-<<<<<<< HEAD
-        if getPsf:
-            psf = dataRef.get("psf", immediate=True)
-            exposure.setPsf(psf)
-        # FIXME: We should use 'ubercalexp' dataset from the butler to apply meas_mosaic results
-        # (this would help abstract away where the ubercal comes from).
-        # but that doesn't handle the background correctly when we need to add it back in.
-        # So we have to do it manually here, until we can get background models saved in Exposure.
-=======
->>>>>>> 398a0f03
         if not self.config.doApplyUberCal:
             return exposure
         if applyMosaicResults is None:
